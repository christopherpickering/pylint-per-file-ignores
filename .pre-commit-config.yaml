exclude: 'poetry.lock|package-lock.json'
repos:
- repo: https://github.com/macisamuele/language-formatters-pre-commit-hooks
  rev: v2.4.0
  hooks:
  - id: pretty-format-toml
    args: [--autofix]
- repo: https://github.com/pre-commit/pre-commit-hooks
  rev: v4.4.0
  hooks:
  - id: trailing-whitespace
  - id: end-of-file-fixer
  - id: check-toml
<<<<<<< HEAD
- repo: https://github.com/myint/autoflake
=======
- repo: https://github.com/PyCQA/autoflake
>>>>>>> fd5b59f8
  rev: v2.0.0
  hooks:
  - id: autoflake
    exclude: &fixtures tests/functional/|tests/input|tests/extensions/data|tests/regrtest_data/|tests/data/|__init__.py
    args:
    - --in-place
    - --remove-all-unused-imports
    - --expand-star-imports
    - --remove-duplicate-keys
    - --remove-unused-variables
- repo: https://github.com/asottile/pyupgrade
  rev: v3.2.2
  hooks:
  - id: pyupgrade
    args: [--py36-plus]
- repo: https://github.com/PyCQA/isort
  rev: 5.10.1
  hooks:
  - id: isort
    exclude: docs*
    additional_dependencies: [toml]
- repo: https://github.com/psf/black
  rev: 22.10.0
  hooks:
  - id: black<|MERGE_RESOLUTION|>--- conflicted
+++ resolved
@@ -11,11 +11,7 @@
   - id: trailing-whitespace
   - id: end-of-file-fixer
   - id: check-toml
-<<<<<<< HEAD
-- repo: https://github.com/myint/autoflake
-=======
 - repo: https://github.com/PyCQA/autoflake
->>>>>>> fd5b59f8
   rev: v2.0.0
   hooks:
   - id: autoflake
