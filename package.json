{
  "name": "pylint-per-file-ignores",
<<<<<<< HEAD
  "version": "1.0.2",
=======
  "version": "1.1.0",
>>>>>>> 7e71fd22
  "private": true,
  "description": "This pylint plugin will enable per-file-ignores in your project!",
  "scripts": {
    "commit": "git add . && pre-commit run && cz --no-verify"
  },
  "devDependencies": {
    "@semantic-release/changelog": "6.0.2",
    "@semantic-release/commit-analyzer": "9.0.2",
    "@semantic-release/exec": "6.0.3",
    "@semantic-release/git": "10.0.1",
    "@semantic-release/github": "8.0.7",
    "@semantic-release/npm": "9.0.1",
    "@semantic-release/release-notes-generator": "10.0.3",
    "cz-conventional-changelog": "3.3.0",
    "semantic-release": "20.0.2"
  },
  "config": {
    "commitizen": {
      "path": "./node_modules/cz-conventional-changelog"
    }
  }
}<|MERGE_RESOLUTION|>--- conflicted
+++ resolved
@@ -1,10 +1,6 @@
 {
   "name": "pylint-per-file-ignores",
-<<<<<<< HEAD
-  "version": "1.0.2",
-=======
   "version": "1.1.0",
->>>>>>> 7e71fd22
   "private": true,
   "description": "This pylint plugin will enable per-file-ignores in your project!",
   "scripts": {
