--- conflicted
+++ resolved
@@ -1,10 +1,6 @@
 {
   "name": "pylint-per-file-ignores",
-<<<<<<< HEAD
-  "version": "1.1.3",
-=======
   "version": "1.2.0",
->>>>>>> 9d7524d9
   "private": true,
   "description": "This pylint plugin will enable per-file-ignores in your project!",
   "scripts": {
